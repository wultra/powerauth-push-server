--- conflicted
+++ resolved
@@ -77,13 +77,8 @@
         <h2.version>1.4.199</h2.version> <!-- CAUTION WHEN UPDATING - https://github.com/h2database/h2database/issues/2078 -->
         <httpclient.version>4.5.12</httpclient.version>
         <httpasyncclient.version>4.1.4</httpasyncclient.version>
-<<<<<<< HEAD
-        <jackson.version>2.10.3</jackson.version>
+        <jackson.version>2.11.2</jackson.version>
         <jackson-databind.version>2.11.2</jackson-databind.version>
-=======
-        <jackson.version>2.11.2</jackson.version>
-        <jackson-databind.version>2.10.3</jackson-databind.version>
->>>>>>> 624b1876
         <javax.interceptor-api.version>1.2.2</javax.interceptor-api.version>
         <jsp-api.version>2.0</jsp-api.version>
         <jstl.version>1.2.5</jstl.version>
