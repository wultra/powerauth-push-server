--- conflicted
+++ resolved
@@ -74,28 +74,16 @@
 
         <!-- Library Versions -->
         <guava.version>31.1-jre</guava.version>
-<<<<<<< HEAD
-        <h2.version>1.4.199</h2.version> <!-- CAUTION WHEN UPDATING - https://github.com/h2database/h2database/issues/2078 -->
+        <h2.version>2.1.210</h2.version>
         <jackson.version>2.13.3</jackson.version>
         <jackson-databind.version>2.13.3</jackson-databind.version>
         <javax.interceptor-api.version>1.2.2</javax.interceptor-api.version>
         <rest-base.version>1.5.0-SNAPSHOT</rest-base.version>
         <powerauth.version>1.3.0-SNAPSHOT</powerauth.version>
+        <powerauth-crypto.version>1.2.0</powerauth-crypto.version>
         <pushy.version>0.15.1</pushy.version>
         <springdoc-openapi.version>1.6.8</springdoc-openapi.version>
         <google-api-client.version>1.34.1</google-api-client.version>
-=======
-        <h2.version>2.1.210</h2.version>
-        <jackson.version>2.13.2</jackson.version>
-        <jackson-databind.version>2.13.2.2</jackson-databind.version>
-        <javax.interceptor-api.version>1.2.2</javax.interceptor-api.version>
-        <rest-base.version>1.5.0-SNAPSHOT</rest-base.version>
-        <powerauth.version>1.3.0-SNAPSHOT</powerauth.version>
-        <powerauth-crypto.version>1.2.0</powerauth-crypto.version>
-        <pushy.version>0.15.1</pushy.version>
-        <springdoc-openapi.version>1.6.6</springdoc-openapi.version>
-        <google-api-client.version>1.33.4</google-api-client.version>
->>>>>>> 539e0c8a
         <firebase-admin.version>8.1.0</firebase-admin.version>
         <bc.version>1.70</bc.version>
     </properties>
