--- conflicted
+++ resolved
@@ -137,20 +137,12 @@
         app.setAndroid(appCredentialsEntity.getAndroidPrivateKey() != null);
         app.setAppName(powerAuthClient.getApplicationDetail(appCredentialsEntity.getAppId()).getApplicationName());
         response.setApplication(app);
-<<<<<<< HEAD
-        if (requestObject.includeIos()) {
-=======
-        if (request.getRequestObject().getIncludeIos()) {
->>>>>>> 058e04d4
+        if (requestObject.getIncludeIos()) {
             response.setIosBundle(appCredentialsEntity.getIosBundle());
             response.setIosKeyId(appCredentialsEntity.getIosKeyId());
             response.setIosTeamId(appCredentialsEntity.getIosTeamId());
         }
-<<<<<<< HEAD
-        if (requestObject.includeAndroid()) {
-=======
-        if (request.getRequestObject().getIncludeAndroid()) {
->>>>>>> 058e04d4
+        if (requestObject.getIncludeAndroid()) {
             response.setAndroidProjectId(appCredentialsEntity.getAndroidProjectId());
         }
         return new ObjectResponse<>(response);
