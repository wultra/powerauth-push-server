/*
 * Copyright 2022 Wultra s.r.o.
 *
 * Licensed under the Apache License, Version 2.0 (the "License");
 * you may not use this file except in compliance with the License.
 * You may obtain a copy of the License at
 *
 * http://www.apache.org/licenses/LICENSE-2.0
 *
 * Unless required by applicable law or agreed to in writing, software
 * distributed under the License is distributed on an "AS IS" BASIS,
 * WITHOUT WARRANTIES OR CONDITIONS OF ANY KIND, either express or implied.
 * See the License for the specific language governing permissions and
 * limitations under the License.
 */

package io.getlime.push.service;

import io.getlime.push.errorhandling.exceptions.AppNotFoundException;
import io.getlime.push.errorhandling.exceptions.InboxMessageNotFoundException;
import io.getlime.push.model.entity.ListOfInboxMessages;
import io.getlime.push.model.request.CreateInboxMessageRequest;
import io.getlime.push.model.response.GetInboxMessageCountResponse;
import io.getlime.push.model.response.GetInboxMessageDetailResponse;
import io.getlime.push.repository.AppCredentialsRepository;
import io.getlime.push.repository.InboxRepository;
import io.getlime.push.repository.converter.InboxMessageConverter;
import io.getlime.push.repository.model.InboxMessageEntity;
import lombok.extern.slf4j.Slf4j;
import org.springframework.beans.factory.annotation.Autowired;
import org.springframework.data.domain.Pageable;
import org.springframework.stereotype.Service;
import org.springframework.transaction.annotation.Transactional;

import java.util.Date;
import java.util.List;
import java.util.Optional;
import java.util.UUID;

/**
 * Service class for tasks related to the inbox.
 *
 * @author Petr Dvorak, petr@wultra.com
 */
@Service
@Slf4j
public class InboxService {

    private final InboxRepository inboxRepository;
    private final AppCredentialsRepository appCredentialsRepository;
    private final InboxMessageConverter inboxMessageConverter;

    @Autowired
    public InboxService(InboxRepository inboxRepository, AppCredentialsRepository appCredentialsRepository, InboxMessageConverter inboxMessageConverter) {
        this.inboxRepository = inboxRepository;
        this.appCredentialsRepository = appCredentialsRepository;
        this.inboxMessageConverter = inboxMessageConverter;
    }

    @Transactional
    public GetInboxMessageDetailResponse postMessage(String userId, String appId, CreateInboxMessageRequest request) throws AppNotFoundException {
        checkAppId(appId);
        final InboxMessageEntity messageEntity = inboxMessageConverter.convert(UUID.randomUUID(), userId, appId, request, new Date());
        final InboxMessageEntity savedMessageEntity = inboxRepository.save(messageEntity);
        logger.info("Posted new inbox message for user: {}", userId);
        return inboxMessageConverter.convertResponse(savedMessageEntity);
    }

    @Transactional(readOnly=true)
    public ListOfInboxMessages fetchMessageListForUser(String userId, String appId, boolean onlyUnread, Pageable pageable) throws AppNotFoundException {
        checkAppId(appId);
        final List<InboxMessageEntity> messageEntities;
        if (onlyUnread) {
            messageEntities = inboxRepository.findAllByUserIdAndAppIdAndReadOrderByTimestampCreatedDesc(userId, appId, false, pageable);
        } else {
            messageEntities = inboxRepository.findAllByUserIdAndAppIdOrderByTimestampCreatedDesc(userId, appId, pageable);
        }
        return inboxMessageConverter.convert(messageEntities, pageable.getPageNumber(), pageable.getPageSize());
    }

    @Transactional(readOnly=true)
<<<<<<< HEAD
    public GetInboxMessageDetailResponse fetchMessageDetail(String userId, String id) throws InboxMessageNotFoundException {
        final Optional<InboxMessageEntity> messageEntity = inboxRepository.findFirstByInboxIdAndUserId(id, userId);
=======
    public GetInboxMessageDetailResponse fetchMessageDetail(String userId, String appId, String id) throws InboxMessageNotFoundException, AppNotFoundException {
        checkAppId(appId);
        final Optional<InboxMessageEntity> messageEntity = inboxRepository.findFirstByInboxIdAndUserIdAndAppId(id, userId, appId);
>>>>>>> 7a25c472
        if (!messageEntity.isPresent()) {
            throw new InboxMessageNotFoundException("Unable to fetch message: " + id + ", for user: " + userId + ".");
        }
        return inboxMessageConverter.convertResponse(messageEntity.get());
    }

    @Transactional(readOnly=true)
    public GetInboxMessageCountResponse fetchMessageCountForUser(String userId, String appId) throws AppNotFoundException {
        checkAppId(appId);
        final long countUnread = inboxRepository.countAllByUserIdAndAppIdAndRead(userId, appId,false);
        return new GetInboxMessageCountResponse(countUnread);
    }

    @Transactional
<<<<<<< HEAD
    public GetInboxMessageDetailResponse readMessage(String userId, String id) throws InboxMessageNotFoundException {
        final Optional<InboxMessageEntity> messageEntity = inboxRepository.findFirstByInboxIdAndUserId(id, userId);
=======
    public GetInboxMessageDetailResponse readMessage(String userId, String appId, String inboxId) throws InboxMessageNotFoundException, AppNotFoundException {
        checkAppId(appId);
        final Optional<InboxMessageEntity> messageEntity = inboxRepository.findFirstByInboxIdAndUserIdAndAppId(inboxId, userId, appId);
>>>>>>> 7a25c472
        if (!messageEntity.isPresent()) {
            throw new InboxMessageNotFoundException("Unable to mark message: " + inboxId + ", for user: " + userId + " as read.");
        }
        final InboxMessageEntity inboxMessage = messageEntity.get();
        if (!inboxMessage.isRead()) { // do not call repository save if there is no change.
            inboxMessage.setRead(true);
            logger.info("Marked imbox message as read for user: {}, ID: {}", userId, id);
            final InboxMessageEntity savedInboxMessage = inboxRepository.save(inboxMessage);
            return inboxMessageConverter.convertResponse(savedInboxMessage);
        } else {
            return inboxMessageConverter.convertResponse(inboxMessage);
        }
    }

<<<<<<< HEAD
    @Transactional
    public void readAllMessages(String userId) {
        int countRead = inboxRepository.markAllAsRead(userId);
        logger.info("Marked all inbox messages as read for user: {}, count: {}", userId, countRead);
=======
    private void checkAppId(String appId) throws AppNotFoundException {
        appCredentialsRepository.findFirstByAppId(appId).orElseThrow(
                () -> new AppNotFoundException("Application was not found: " + appId));
>>>>>>> 7a25c472
    }
}<|MERGE_RESOLUTION|>--- conflicted
+++ resolved
@@ -79,14 +79,9 @@
     }
 
     @Transactional(readOnly=true)
-<<<<<<< HEAD
-    public GetInboxMessageDetailResponse fetchMessageDetail(String userId, String id) throws InboxMessageNotFoundException {
-        final Optional<InboxMessageEntity> messageEntity = inboxRepository.findFirstByInboxIdAndUserId(id, userId);
-=======
     public GetInboxMessageDetailResponse fetchMessageDetail(String userId, String appId, String id) throws InboxMessageNotFoundException, AppNotFoundException {
         checkAppId(appId);
         final Optional<InboxMessageEntity> messageEntity = inboxRepository.findFirstByInboxIdAndUserIdAndAppId(id, userId, appId);
->>>>>>> 7a25c472
         if (!messageEntity.isPresent()) {
             throw new InboxMessageNotFoundException("Unable to fetch message: " + id + ", for user: " + userId + ".");
         }
@@ -101,14 +96,9 @@
     }
 
     @Transactional
-<<<<<<< HEAD
-    public GetInboxMessageDetailResponse readMessage(String userId, String id) throws InboxMessageNotFoundException {
-        final Optional<InboxMessageEntity> messageEntity = inboxRepository.findFirstByInboxIdAndUserId(id, userId);
-=======
     public GetInboxMessageDetailResponse readMessage(String userId, String appId, String inboxId) throws InboxMessageNotFoundException, AppNotFoundException {
         checkAppId(appId);
         final Optional<InboxMessageEntity> messageEntity = inboxRepository.findFirstByInboxIdAndUserIdAndAppId(inboxId, userId, appId);
->>>>>>> 7a25c472
         if (!messageEntity.isPresent()) {
             throw new InboxMessageNotFoundException("Unable to mark message: " + inboxId + ", for user: " + userId + " as read.");
         }
@@ -123,15 +113,14 @@
         }
     }
 
-<<<<<<< HEAD
     @Transactional
     public void readAllMessages(String userId) {
         int countRead = inboxRepository.markAllAsRead(userId);
         logger.info("Marked all inbox messages as read for user: {}, count: {}", userId, countRead);
-=======
+    }
+
     private void checkAppId(String appId) throws AppNotFoundException {
         appCredentialsRepository.findFirstByAppId(appId).orElseThrow(
                 () -> new AppNotFoundException("Application was not found: " + appId));
->>>>>>> 7a25c472
     }
 }