--- conflicted
+++ resolved
@@ -419,13 +419,8 @@
     }
 
     // Lookup application credentials by appID and throw exception in case application is not found.
-<<<<<<< HEAD
-    private AppCredentialEntity getAppCredentials(Long appId) throws PushServerException {
-        AppCredentialEntity credentials = appCredentialRepository.findFirstByAppId(appId);
-=======
     private AppCredentialsEntity getAppCredentials(Long appId) {
         AppCredentialsEntity credentials = appCredentialsRepository.findFirstByAppId(appId);
->>>>>>> e59c7846
         if (credentials == null) {
             throw new PushServerException("Application not found");
         }
