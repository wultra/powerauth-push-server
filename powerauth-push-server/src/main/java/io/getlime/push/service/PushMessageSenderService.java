/*
 * Copyright 2016 Lime - HighTech Solutions s.r.o.
 *
 * Licensed under the Apache License, Version 2.0 (the "License");
 * you may not use this file except in compliance with the License.
 * You may obtain a copy of the License at
 *
 * http://www.apache.org/licenses/LICENSE-2.0
 *
 * Unless required by applicable law or agreed to in writing, software
 * distributed under the License is distributed on an "AS IS" BASIS,
 * WITHOUT WARRANTIES OR CONDITIONS OF ANY KIND, either express or implied.
 * See the License for the specific language governing permissions and
 * limitations under the License.
 */

package io.getlime.push.service;

import com.turo.pushy.apns.ApnsClient;
import com.turo.pushy.apns.ApnsClientBuilder;
import com.turo.pushy.apns.DeliveryPriority;
import com.turo.pushy.apns.PushNotificationResponse;
import com.turo.pushy.apns.auth.ApnsSigningKey;
import com.turo.pushy.apns.proxy.HttpProxyHandlerFactory;
import com.turo.pushy.apns.util.ApnsPayloadBuilder;
import com.turo.pushy.apns.util.SimpleApnsPushNotification;
import com.turo.pushy.apns.util.TokenUtil;
import io.getlime.push.configuration.PushServiceConfiguration;
import io.getlime.push.errorhandling.exceptions.PushServerException;
import io.getlime.push.model.entity.PushMessage;
import io.getlime.push.model.entity.PushMessageAttributes;
import io.getlime.push.model.entity.PushMessageBody;
import io.getlime.push.model.entity.PushMessageSendResult;
import io.getlime.push.model.validator.PushMessageValidator;
import io.getlime.push.repository.AppCredentialRepository;
import io.getlime.push.repository.PushDeviceRepository;
import io.getlime.push.repository.dao.PushMessageDAO;
import io.getlime.push.repository.model.AppCredentialEntity;
import io.getlime.push.repository.model.PushDeviceEntity;
import io.getlime.push.repository.model.PushMessageEntity;
import io.getlime.push.service.batch.storage.AppCredentialStorageMap;
import io.getlime.push.service.fcm.FcmClient;
import io.getlime.push.service.fcm.FcmNotification;
import io.getlime.push.service.fcm.model.FcmSendRequest;
import io.getlime.push.service.fcm.model.FcmSendResponse;
import io.getlime.push.service.fcm.model.base.FcmResult;
import io.netty.util.concurrent.Future;
import io.netty.util.concurrent.GenericFutureListener;
import org.springframework.beans.factory.annotation.Autowired;
import org.springframework.http.ResponseEntity;
import org.springframework.stereotype.Service;
import org.springframework.util.concurrent.ListenableFuture;
import org.springframework.util.concurrent.ListenableFutureCallback;

import javax.net.ssl.SSLException;
import javax.transaction.Transactional;
import java.io.ByteArrayInputStream;
import java.io.IOException;
import java.net.InetSocketAddress;
import java.security.InvalidKeyException;
import java.security.NoSuchAlgorithmException;
import java.util.Date;
import java.util.HashMap;
import java.util.List;
import java.util.Map;
import java.util.concurrent.ExecutionException;
import java.util.concurrent.Phaser;
import java.util.logging.Level;
import java.util.logging.Logger;

/**
 * Class responsible for sending push notifications to APNs service.
 *
 * @author Petr Dvorak, petr@lime-company.eu
 */
@Service
public class PushMessageSenderService {

    private AppCredentialRepository appCredentialRepository;
    private PushDeviceRepository pushDeviceRepository;
    private PushMessageDAO pushMessageDAO;
    private PushServiceConfiguration pushServiceConfiguration;
    private AppCredentialStorageMap appRelatedPushClientMap = new AppCredentialStorageMap();

    @Autowired
    public PushMessageSenderService(AppCredentialRepository appCredentialRepository,
                                    PushDeviceRepository pushDeviceRepository,
                                    PushMessageDAO pushMessageDAO,
                                    PushServiceConfiguration pushServiceConfiguration) {
        this.appCredentialRepository = appCredentialRepository;
        this.pushDeviceRepository = pushDeviceRepository;
        this.pushMessageDAO = pushMessageDAO;
        this.pushServiceConfiguration = pushServiceConfiguration;
    }

    /**
     * Send push notifications to given application.
     *
     * @param appId App ID used for addressing push messages. Required so that appropriate APNs/FCM credentials can be obtained.
     * @param pushMessageList List with push message objects.
     * @return Result of this batch sending.
     */
    @Transactional
    public PushMessageSendResult sendPushMessage(final Long appId, List<PushMessage> pushMessageList) throws PushServerException {
        // Prepare clients
        AppRelatedPushClient pushClient = prepareClients(appId);

        // Prepare synchronization primitive for parallel push message sending
        final Phaser phaser = new Phaser(1);

        // Prepare result object
        final PushMessageSendResult sendResult = new PushMessageSendResult();

        // Send push message batch
        for (PushMessage pushMessage : pushMessageList) {

            // Validate push message before sending
            validatePushMessage(pushMessage);

            // Fetch connected devices
            List<PushDeviceEntity> devices = getPushDevices(appId, pushMessage.getUserId(), pushMessage.getActivationId());

            // Iterate over all devices for given user
            for (final PushDeviceEntity device : devices) {
                final PushMessageEntity pushMessageObject = pushMessageDAO.storePushMessageObject(pushMessage.getBody(), pushMessage.getAttributes(), pushMessage.getUserId(), pushMessage.getActivationId(), device.getId());

                // Check if given push is not personal, or if it is, that device is in active state.
                // This avoids sending personal notifications to devices that are blocked or removed.
                boolean isMessagePersonal = pushMessage.getAttributes() != null && pushMessage.getAttributes().getPersonal();
                boolean isDeviceActive = device.getActive();
                if (!isMessagePersonal || isDeviceActive) {

                    // Register phaser for synchronization
                    phaser.register();

                    // Decide if the device is iOS or Android and send message accordingly
                    String platform = device.getPlatform();
                    if (platform.equals(PushDeviceEntity.Platform.iOS)) {
                        sendMessageToIos(pushClient.getApnsClient(), pushMessage.getBody(), pushMessage.getAttributes(), device.getPushToken(), pushClient.getAppCredentials().getIosBundle(), new PushSendingCallback() {
                            @Override
                            public void didFinishSendingMessage(Result result, Map<String, Object> contextData) {
                                switch (result) {
                                    case OK: {
                                        pushMessageObject.setStatus(PushMessageEntity.Status.SENT);
                                        sendResult.getIos().setSent(sendResult.getIos().getSent() + 1);
                                        pushMessageDAO.save(pushMessageObject);
                                        break;
                                    }
                                    case PENDING: {
                                        pushMessageObject.setStatus(PushMessageEntity.Status.PENDING);
                                        sendResult.getIos().setPending(sendResult.getIos().getPending() + 1);
                                        pushMessageDAO.save(pushMessageObject);
                                        break;
                                    }
                                    case FAILED: {
                                        pushMessageObject.setStatus(PushMessageEntity.Status.FAILED);
                                        sendResult.getIos().setFailed(sendResult.getIos().getFailed() + 1);
                                        pushMessageDAO.save(pushMessageObject);
                                        break;
                                    }
                                    case FAILED_DELETE: {
                                        pushMessageObject.setStatus(PushMessageEntity.Status.FAILED);
                                        sendResult.getIos().setFailed(sendResult.getIos().getFailed() + 1);
                                        pushMessageDAO.save(pushMessageObject);
                                        pushDeviceRepository.delete(device);
                                        break;
                                    }
                                }
                                sendResult.getIos().setTotal(sendResult.getIos().getTotal() + 1);
                                phaser.arriveAndDeregister();
                            }
                        });
                    } else if (platform.equals(PushDeviceEntity.Platform.Android)) {
                        final String token = device.getPushToken();
                        sendMessageToAndroid(pushClient.getFcmClient(), pushMessage.getBody(), pushMessage.getAttributes(), token, new PushSendingCallback() {
                            @Override
                            public void didFinishSendingMessage(Result sendingResult, Map<String, Object> contextData) {
                                switch (sendingResult) {
                                    case OK: {
                                        pushMessageObject.setStatus(PushMessageEntity.Status.SENT);
                                        sendResult.getAndroid().setSent(sendResult.getAndroid().getSent() + 1);
                                        String updatedToken = (String)contextData.get("updateToken");
                                        PushDeviceEntity device = pushDeviceRepository.findFirstByAppIdAndPushToken(appId, token);
                                        device.setPushToken(updatedToken);
                                        pushDeviceRepository.save(device);
                                        pushMessageDAO.save(pushMessageObject);
                                        break;
                                    }
                                    case PENDING: {
                                        pushMessageObject.setStatus(PushMessageEntity.Status.PENDING);
                                        sendResult.getAndroid().setPending(sendResult.getAndroid().getPending() + 1);
                                        pushMessageDAO.save(pushMessageObject);
                                        break;
                                    }
                                    case FAILED: {
                                        pushMessageObject.setStatus(PushMessageEntity.Status.FAILED);
                                        sendResult.getAndroid().setFailed(sendResult.getAndroid().getFailed() + 1);
                                        pushMessageDAO.save(pushMessageObject);
                                        break;
                                    }
                                    case FAILED_DELETE: {
                                        pushMessageObject.setStatus(PushMessageEntity.Status.FAILED);
                                        sendResult.getAndroid().setFailed(sendResult.getAndroid().getFailed() + 1);
                                        pushMessageDAO.save(pushMessageObject);
                                        pushDeviceRepository.delete(device);
                                        break;
                                    }
                                }
                                sendResult.getAndroid().setTotal(sendResult.getAndroid().getTotal() + 1);
                                phaser.arriveAndDeregister();
                            }
                        });
                    }
                }
            }
        }
        phaser.arriveAndAwaitAdvance();
        return sendResult;
    }

    /**
     * Send push message content with related message attributes to provided device (platform and token) using
     * credentials for given application. Return the result in the callback.
     *
     * @param appId App ID.
     * @param platform Mobile platform (iOS, Android).
     * @param token Push message token.
     * @param pushMessageBody Push message body.
     * @throws PushServerException In case any issue happens while sending the push message. Detailed information about
     *                             the error can be found in exception message.
     */
    @Transactional
    public void sendCampaignMessage(Long appId, String platform, String token, PushMessageBody pushMessageBody, String userId, Long deviceId, String activationId) throws PushServerException {
        sendCampaignMessage(appId, platform, token, pushMessageBody, null, userId, deviceId, activationId);
    }

    /**
     * Send push message content with related message attributes to provided device (platform and token) using
     * credentials for given application. Return the result in the callback.
     *
     * @param appId App ID.
     * @param platform Mobile platform (iOS, Android).
     * @param token Push message token.
     * @param pushMessageBody Push message body.
     * @param attributes Push message attributes.
     * @throws PushServerException In case any issue happens while sending the push message. Detailed information about
     * the error can be found in exception message.
     */
    @Transactional
    public void sendCampaignMessage(final Long appId, String platform, final String token, PushMessageBody pushMessageBody, PushMessageAttributes attributes, String userId, Long deviceId, String activationId) throws PushServerException {

        final AppRelatedPushClient pushClient = prepareClients(appId);

<<<<<<< HEAD
        final PushMessageEntity pushMessageObject = pushMessageDAO.storePushMessageObject(pushMessageBody, attributes, userId, null, 6L);

        if (platform.equals(PushDeviceEntity.Platform.iOS)) {
            sendMessageToIos(pushClient.getApnsClient(), pushMessageBody, attributes, token, pushClient.getAppCredentials().getIosBundle(), new PushSendingCallback() {
                @Override
                public void didFinishSendingMessage(Result result, Map<String, Object> contextData) {
                    switch (result) {
                        case OK: {
                            pushMessageObject.setStatus(PushMessageEntity.Status.SENT);
                            pushMessageDAO.save(pushMessageObject);
                            break;
                        }
                        case PENDING: {
                            pushMessageObject.setStatus(PushMessageEntity.Status.PENDING);
                            pushMessageDAO.save(pushMessageObject);
                            break;
                        }
                        case FAILED: {
                            pushMessageObject.setStatus(PushMessageEntity.Status.FAILED);
                            pushMessageDAO.save(pushMessageObject);
                            break;
                        }
                        case FAILED_DELETE: {
                            pushMessageObject.setStatus(PushMessageEntity.Status.FAILED);
                            pushMessageDAO.save(pushMessageObject);
                            pushDeviceRepository.delete(pushDeviceRepository.findFirstByAppIdAndPushToken(appId, token));
                            break;
                        }
=======
        final PushMessageEntity pushMessageObject = pushMessageDAO.storePushMessageObject(pushMessageBody, attributes, userId, activationId, deviceId);
        PushSendingCallback callback = new PushSendingCallback() {
            @Override
            public void didFinishSendingMessage(Result result) {
                switch (result) {
                    case OK: {
                        pushMessageObject.setStatus(PushMessageEntity.Status.SENT);
                        pushMessageDAO.save(pushMessageObject);
                        break;
                    }
                    case PENDING: {
                        pushMessageObject.setStatus(PushMessageEntity.Status.PENDING);
                        pushMessageDAO.save(pushMessageObject);
                        break;
                    }
                    case FAILED: {
                        pushMessageObject.setStatus(PushMessageEntity.Status.FAILED);
                        pushMessageDAO.save(pushMessageObject);
                        break;
                    }
                    case FAILED_DELETE: {
                        pushMessageObject.setStatus(PushMessageEntity.Status.FAILED);
                        pushMessageDAO.save(pushMessageObject);
                        pushDeviceRepository.delete(pushDeviceRepository.findFirstByAppIdAndPushToken(appId, token));
                        break;
>>>>>>> ed28c747
                    }
                }
            });
        } else if (platform.equals(PushDeviceEntity.Platform.Android)) {
            sendMessageToAndroid(pushClient.getFcmClient(), pushMessageBody, attributes, token, new PushSendingCallback() {
                @Override
                public void didFinishSendingMessage(Result result, Map<String, Object> contextData) {
                    switch (result) {
                        case OK: {
                            pushMessageObject.setStatus(PushMessageEntity.Status.SENT);
                            String updatedToken = (String)contextData.get("updateToken");
                            PushDeviceEntity device = pushDeviceRepository.findFirstByAppIdAndPushToken(appId, token);
                            device.setPushToken(updatedToken);
                            pushDeviceRepository.save(device);
                            pushMessageDAO.save(pushMessageObject);
                            break;
                        }
                        case PENDING: {
                            pushMessageObject.setStatus(PushMessageEntity.Status.PENDING);
                            pushMessageDAO.save(pushMessageObject);
                            break;
                        }
                        case FAILED: {
                            pushMessageObject.setStatus(PushMessageEntity.Status.FAILED);
                            pushMessageDAO.save(pushMessageObject);
                            break;
                        }
                        case FAILED_DELETE: {
                            pushMessageObject.setStatus(PushMessageEntity.Status.FAILED);
                            pushMessageDAO.save(pushMessageObject);
                            pushDeviceRepository.delete(pushDeviceRepository.findFirstByAppIdAndPushToken(appId, token));
                            break;
                        }
                    }
                }
            });
        }
    }

    // Send message to iOS platform
    private void sendMessageToIos(final ApnsClient apnsClient, final PushMessageBody pushMessageBody, final PushMessageAttributes attributes, final String pushToken, final String iosTopic, final PushSendingCallback callback) throws PushServerException {

        final String token = TokenUtil.sanitizeTokenString(pushToken);
        final String payload = buildApnsPayload(pushMessageBody, attributes == null ? false : attributes.getSilent()); // In case there are no attributes, the message is not silent
        Date validUntil = pushMessageBody.getValidUntil();
        final SimpleApnsPushNotification pushNotification = new SimpleApnsPushNotification(token, iosTopic, payload, validUntil, DeliveryPriority.IMMEDIATE, pushMessageBody.getCollapseKey());
        final Future<PushNotificationResponse<SimpleApnsPushNotification>> sendNotificationFuture = apnsClient.sendNotification(pushNotification);

        sendNotificationFuture.addListener(new GenericFutureListener<Future<PushNotificationResponse<SimpleApnsPushNotification>>>() {

            @Override
            public void operationComplete(Future<PushNotificationResponse<SimpleApnsPushNotification>> future) throws Exception {
                try {
                    final PushNotificationResponse<SimpleApnsPushNotification> pushNotificationResponse = future.get();
                    if (pushNotificationResponse != null) {
                        if (!pushNotificationResponse.isAccepted()) {
                            Logger.getLogger(PushMessageSenderService.class.getName()).log(Level.SEVERE, "Notification rejected by the APNs gateway: " + pushNotificationResponse.getRejectionReason());
                            if (pushNotificationResponse.getRejectionReason().equals("BadDeviceToken")) {
                                Logger.getLogger(PushMessageSenderService.class.getName()).log(Level.SEVERE, "\t... due to bad device token value.");
                                callback.didFinishSendingMessage(PushSendingCallback.Result.FAILED_DELETE, null);
                            } else if (pushNotificationResponse.getTokenInvalidationTimestamp() != null) {
                                Logger.getLogger(PushMessageSenderService.class.getName()).log(Level.SEVERE, "\t... and the token is invalid as of " + pushNotificationResponse.getTokenInvalidationTimestamp());
                                callback.didFinishSendingMessage(PushSendingCallback.Result.FAILED_DELETE, null);
                            }
                        } else {
                            callback.didFinishSendingMessage(PushSendingCallback.Result.OK, null);
                        }
                    } else {
                        Logger.getLogger(PushMessageSenderService.class.getName()).log(Level.SEVERE, "Notification rejected by the APNs gateway: unknown error, will retry");
                        callback.didFinishSendingMessage(PushSendingCallback.Result.PENDING, null);
                    }
                } catch (ExecutionException | InterruptedException e) {
                    callback.didFinishSendingMessage(PushSendingCallback.Result.FAILED, null);
                }
            }
        });
    }

    // Send message to Android platform
    private void sendMessageToAndroid(final FcmClient fcmClient, final PushMessageBody pushMessageBody, final PushMessageAttributes attributes, final String pushToken, final PushSendingCallback callback) throws PushServerException {

        FcmSendRequest request = new FcmSendRequest();
        request.setTo(pushToken);
        request.setData(pushMessageBody.getExtras());
        request.setCollapseKey(pushMessageBody.getCollapseKey());
        if (attributes == null || !attributes.getSilent()) { // if there are no attributes, assume the message is not silent
            FcmNotification notification = new FcmNotification();
            notification.setTitle(pushMessageBody.getTitle());
            notification.setBody(pushMessageBody.getBody());
            notification.setSound(pushMessageBody.getSound());
            notification.setTag(pushMessageBody.getCategory());
            request.setNotification(notification);
        }
        final ListenableFuture<ResponseEntity<FcmSendResponse>> future = fcmClient.exchange(request);

        future.addCallback(new ListenableFutureCallback<ResponseEntity<FcmSendResponse>>() {
            @Override
            public void onFailure(Throwable throwable) {
                Logger.getLogger(PushMessageSenderService.class.getName()).log(Level.SEVERE, "Notification rejected by the FCM gateway:" + throwable.getLocalizedMessage());
                Logger.getLogger(PushMessageSenderService.class.getName()).log(Level.SEVERE, throwable.getLocalizedMessage());
                callback.didFinishSendingMessage(PushSendingCallback.Result.FAILED, null);
            }

            @Override
            public void onSuccess(ResponseEntity<FcmSendResponse> stringResponseEntity) {
                for (FcmResult fcmResult : stringResponseEntity.getBody().getFcmResults()) {
                    //no issues, straight sending
                    if (stringResponseEntity.getBody().getFailure() + stringResponseEntity.getBody().getCanonicalIds() == 0) {
                        Logger.getLogger(PushMessageSenderService.class.getName()).log(Level.INFO, "Notification sent");
                        callback.didFinishSendingMessage(PushSendingCallback.Result.OK, null);
                    } else {
                        //message sent, token has to be updated (stored in map under key "updateToken")
                        if (fcmResult.getRegistrationId() != null) {
                            Logger.getLogger(PushMessageSenderService.class.getName()).log(Level.INFO, "Notification sent and token has been updated");
                            Map<String, Object> contextData = new HashMap<>();
                            contextData.put("updateToken", fcmResult.getRegistrationId());
                            callback.didFinishSendingMessage(PushSendingCallback.Result.OK, contextData);
                            stringResponseEntity.getBody().setFailure(stringResponseEntity.getBody().getCanonicalIds() - 1);
                        } else {
                            switch (fcmResult.getFcmError()) {
                                //token doesn't exist, remove device registration
                                case "NotRegistered":
                                    Logger.getLogger(PushMessageSenderService.class.getName()).log(Level.SEVERE, "Notification rejected by the FCM gateway, invalid token, will be deleted: ");
                                    callback.didFinishSendingMessage(PushSendingCallback.Result.FAILED_DELETE, null);
                                    stringResponseEntity.getBody().setFailure(stringResponseEntity.getBody().getFailure() - 1);
                                    break;
                                //retry to send later
                                case "Unavailable":
                                    Logger.getLogger(PushMessageSenderService.class.getName()).log(Level.SEVERE, "Notification rejected by the FCM gateway, will retry to send: ");
                                    callback.didFinishSendingMessage(PushSendingCallback.Result.PENDING, null);
                                    stringResponseEntity.getBody().setFailure(stringResponseEntity.getBody().getFailure() - 1);
                                    break;
                                // non-recoverable error, remove device registration
                                default:
                                    Logger.getLogger(PushMessageSenderService.class.getName()).log(Level.SEVERE, "Notification rejected by the FCM gateway, non-recoverable error, will be deleted: ");
                                    callback.didFinishSendingMessage(PushSendingCallback.Result.FAILED_DELETE, null);
                                    stringResponseEntity.getBody().setFailure(stringResponseEntity.getBody().getFailure() - 1);
                                    break;
                            }
                        }
                    }
                }
            }
        });
    }

    // Lookup application credentials by appID and throw exception in case application is not found.
    private AppCredentialEntity getAppCredentials(Long appId) {
        AppCredentialEntity credentials = appCredentialRepository.findFirstByAppId(appId);
        if (credentials == null) {
            throw new IllegalArgumentException("Application not found");
        }
        return credentials;
    }

    // Return list of devices related to given user or activation ID (if present). List of devices is related to particular application as well.
    private List<PushDeviceEntity> getPushDevices(Long appId, String userId, String activationId) throws PushServerException {
        if (userId == null || userId.isEmpty()) {
            Logger.getLogger(PushMessageSenderService.class.getName()).log(Level.SEVERE, "No userId was specified");
            throw new PushServerException("No userId was specified");
        }
        List<PushDeviceEntity> devices;
        if (activationId != null) { // in case the message should go to the specific device
            devices = pushDeviceRepository.findByUserIdAndAppIdAndActivationId(userId, appId, activationId);
        } else {
            devices = pushDeviceRepository.findByUserIdAndAppId(userId, appId);
        }
        return devices;
    }

    // Prepare and connect APNS client.
    private ApnsClient prepareApnsClient(byte[] apnsPrivateKey, String teamId, String keyId) throws PushServerException {
        final ApnsClientBuilder apnsClientBuilder = new ApnsClientBuilder();
        apnsClientBuilder.setProxyHandlerFactory(apnsClientProxy());
        if (pushServiceConfiguration.isApnsUseDevelopment()) {
            apnsClientBuilder.setApnsServer(ApnsClientBuilder.DEVELOPMENT_APNS_HOST);
        } else {
            apnsClientBuilder.setApnsServer(ApnsClientBuilder.PRODUCTION_APNS_HOST);
        }
        try {
            ApnsSigningKey key = ApnsSigningKey.loadFromInputStream(new ByteArrayInputStream(apnsPrivateKey), teamId, keyId);
            apnsClientBuilder.setSigningKey(key);
        } catch (InvalidKeyException | NoSuchAlgorithmException | IOException e) {
            Logger.getLogger(PushMessageSenderService.class.getName()).log(Level.SEVERE, e.getMessage());
            throw new PushServerException("Invalid private key");
        }
        try {
            return apnsClientBuilder.build();
        } catch (SSLException e) {
            Logger.getLogger(PushMessageSenderService.class.getName()).log(Level.SEVERE, e.getMessage());
            throw new PushServerException("SSL problem");
        }
    }

    // Prepare and connect FCM client
    private FcmClient prepareFcmClient(String serverKey) {
        FcmClient client = new FcmClient(serverKey);
        if (pushServiceConfiguration.isFcmProxyEnabled()) {
            String proxyUrl = pushServiceConfiguration.getFcmProxyUrl();
            int proxyPort = pushServiceConfiguration.getFcmProxyPort();
            String proxyUsername = pushServiceConfiguration.getFcmProxyUsername();
            String proxyPassword = pushServiceConfiguration.getFcmProxyPassword();
            if (proxyUsername != null && proxyUsername.isEmpty()) {
                proxyUsername = null;
            }
            if (proxyPassword != null && proxyPassword.isEmpty()) {
                proxyPassword = null;
            }
            client.setProxy(proxyUrl, proxyPort, proxyUsername, proxyPassword);
        }
        return client;
    }

    // Prepare and cached APNS and FCM clients for provided app
    private AppRelatedPushClient prepareClients(Long appId) throws PushServerException {
        synchronized (this) {
            AppRelatedPushClient pushClient = appRelatedPushClientMap.get(appId);
            if (pushClient == null) {
                final AppCredentialEntity credentials = getAppCredentials(appId);
                ApnsClient apnsClient = prepareApnsClient(credentials.getIosPrivateKey(), credentials.getIosTeamId(), credentials.getIosKeyId());
                FcmClient fcmClient = prepareFcmClient(credentials.getAndroidServerKey());
                pushClient = new AppRelatedPushClient();
                pushClient.setAppCredentials(credentials);
                pushClient.setApnsClient(apnsClient);
                pushClient.setFcmClient(fcmClient);
                appRelatedPushClientMap.put(appId, pushClient);
            }
            return pushClient;
        }
    }

    // Prepare proxy settings for APNs
    private HttpProxyHandlerFactory apnsClientProxy() {
        if (pushServiceConfiguration.isApnsProxyEnabled()) {
            String proxyUrl = pushServiceConfiguration.getApnsProxyUrl();
            int proxyPort = pushServiceConfiguration.getApnsProxyPort();
            String proxyUsername = pushServiceConfiguration.getApnsProxyUsername();
            String proxyPassword = pushServiceConfiguration.getApnsProxyPassword();
            if (proxyUsername != null && proxyUsername.isEmpty()) {
                proxyUsername = null;
            }
            if (proxyPassword != null && proxyPassword.isEmpty()) {
                proxyPassword = null;
            }
            return new HttpProxyHandlerFactory(new InetSocketAddress(proxyUrl, proxyPort), proxyUsername, proxyPassword);
        }
        return null;
    }


    // Use validator to check there are no errors in push message
    private void validatePushMessage(PushMessage pushMessage) throws PushServerException {
        String error = PushMessageValidator.validatePushMessage(pushMessage);
        if (error != null) {
            Logger.getLogger(PushMessageSenderService.class.getName()).log(Level.WARNING, error);
            throw new PushServerException(error);
        }
    }

    /**
     * Method to build APNs message payload.
     *
     * @param push     Push message object with APNs data.
     * @param isSilent Indicates if the message is silent or not.
     * @return String with APNs JSON payload.
     */
    private String buildApnsPayload(PushMessageBody push, boolean isSilent) {
        final ApnsPayloadBuilder payloadBuilder = new ApnsPayloadBuilder();
        payloadBuilder.setAlertTitle(push.getTitle());
        payloadBuilder.setAlertBody(push.getBody());
        payloadBuilder.setBadgeNumber(push.getBadge());
        payloadBuilder.setCategoryName(push.getCategory());
        payloadBuilder.setSoundFileName(push.getSound());
        payloadBuilder.setContentAvailable(isSilent);
        //payloadBuilder.setThreadId(push.getBody().getCollapseKey());
        Map<String, Object> extras = push.getExtras();
        if (extras != null) {
            for (Map.Entry<String, Object> entry : extras.entrySet()) {
                payloadBuilder.addCustomProperty(entry.getKey(), entry.getValue());
            }
        }
        return payloadBuilder.buildWithDefaultMaximumLength();
    }

}<|MERGE_RESOLUTION|>--- conflicted
+++ resolved
@@ -251,7 +251,6 @@
 
         final AppRelatedPushClient pushClient = prepareClients(appId);
 
-<<<<<<< HEAD
         final PushMessageEntity pushMessageObject = pushMessageDAO.storePushMessageObject(pushMessageBody, attributes, userId, null, 6L);
 
         if (platform.equals(PushDeviceEntity.Platform.iOS)) {
@@ -280,33 +279,6 @@
                             pushDeviceRepository.delete(pushDeviceRepository.findFirstByAppIdAndPushToken(appId, token));
                             break;
                         }
-=======
-        final PushMessageEntity pushMessageObject = pushMessageDAO.storePushMessageObject(pushMessageBody, attributes, userId, activationId, deviceId);
-        PushSendingCallback callback = new PushSendingCallback() {
-            @Override
-            public void didFinishSendingMessage(Result result) {
-                switch (result) {
-                    case OK: {
-                        pushMessageObject.setStatus(PushMessageEntity.Status.SENT);
-                        pushMessageDAO.save(pushMessageObject);
-                        break;
-                    }
-                    case PENDING: {
-                        pushMessageObject.setStatus(PushMessageEntity.Status.PENDING);
-                        pushMessageDAO.save(pushMessageObject);
-                        break;
-                    }
-                    case FAILED: {
-                        pushMessageObject.setStatus(PushMessageEntity.Status.FAILED);
-                        pushMessageDAO.save(pushMessageObject);
-                        break;
-                    }
-                    case FAILED_DELETE: {
-                        pushMessageObject.setStatus(PushMessageEntity.Status.FAILED);
-                        pushMessageDAO.save(pushMessageObject);
-                        pushDeviceRepository.delete(pushDeviceRepository.findFirstByAppIdAndPushToken(appId, token));
-                        break;
->>>>>>> ed28c747
                     }
                 }
             });
