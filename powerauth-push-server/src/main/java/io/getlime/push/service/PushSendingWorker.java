/*
 * Copyright 2018 Wultra s.r.o.
 *
 * Licensed under the Apache License, Version 2.0 (the "License");
 * you may not use this file except in compliance with the License.
 * You may obtain a copy of the License at
 *
 * http://www.apache.org/licenses/LICENSE-2.0
 *
 * Unless required by applicable law or agreed to in writing, software
 * distributed under the License is distributed on an "AS IS" BASIS,
 * WITHOUT WARRANTIES OR CONDITIONS OF ANY KIND, either express or implied.
 * See the License for the specific language governing permissions and
 * limitations under the License.
 */

package io.getlime.push.service;

import com.eatthepath.pushy.apns.util.SimpleApnsPayloadBuilder;
import com.google.firebase.messaging.AndroidConfig;
import com.google.firebase.messaging.AndroidNotification;
import com.google.firebase.messaging.Message;
import com.eatthepath.pushy.apns.*;
import com.eatthepath.pushy.apns.auth.ApnsSigningKey;
import com.eatthepath.pushy.apns.proxy.HttpProxyHandlerFactory;
import com.eatthepath.pushy.apns.util.ApnsPayloadBuilder;
import com.eatthepath.pushy.apns.util.SimpleApnsPushNotification;
import com.eatthepath.pushy.apns.util.TokenUtil;
import com.eatthepath.pushy.apns.util.concurrent.PushNotificationFuture;
import io.getlime.push.configuration.PushServiceConfiguration;
import io.getlime.push.errorhandling.exceptions.FcmMissingTokenException;
import io.getlime.push.errorhandling.exceptions.PushServerException;
import io.getlime.push.model.entity.PushMessageAttributes;
import io.getlime.push.model.entity.PushMessageBody;
import io.getlime.push.service.apns.ApnsRejectionReason;
import io.getlime.push.service.fcm.FcmClient;
import io.getlime.push.service.fcm.FcmModelConverter;
import io.getlime.push.service.fcm.model.FcmErrorResponse;
import io.getlime.push.service.fcm.model.FcmSuccessResponse;
import org.slf4j.Logger;
import org.slf4j.LoggerFactory;
import org.springframework.beans.factory.annotation.Autowired;
import org.springframework.stereotype.Service;
import org.springframework.web.reactive.function.client.WebClientResponseException;

import javax.net.ssl.SSLException;
import java.io.ByteArrayInputStream;
import java.io.IOException;
import java.net.InetSocketAddress;
import java.security.InvalidKeyException;
import java.security.NoSuchAlgorithmException;
import java.time.Duration;
import java.time.Instant;
import java.util.LinkedHashMap;
import java.util.Map;
import java.util.function.Consumer;


@Service
public class PushSendingWorker {

    private static final Logger logger = LoggerFactory.getLogger(PushSendingWorker.class);

    // FCM data only notification keys
    private static final String FCM_NOTIFICATION_KEY            = "_notification";

    // Expected response String from FCM
    private static final String FCM_RESPONSE_VALID_REGEXP       = "projects/.+/messages/.+";

<<<<<<< HEAD
=======
    // APNS bad device token String
    private static final String APNS_BAD_DEVICE_TOKEN           = "BadDeviceToken";

    // APNS device token not for topic String
    private static final String APNS_DEVICE_TOKEN_NOT_FOR_TOPIC = "DeviceTokenNotForTopic";

    // APNS topic disallowed String
    private static final String APNS_TOPIC_DISALLOWED           = "TopicDisallowed";

    // Maximum Android TTL value in seconds, see: https://firebase.google.com/docs/cloud-messaging/concept-options#ttl
    private static final int ANDROID_TTL_SECONDS_MAX            = 2_419_200;

>>>>>>> 54bd9489
    private final PushServiceConfiguration pushServiceConfiguration;
    private final FcmModelConverter fcmConverter;

    @Autowired
    public PushSendingWorker(PushServiceConfiguration pushServiceConfiguration, FcmModelConverter fcmConverter) {
        this.pushServiceConfiguration = pushServiceConfiguration;
        this.fcmConverter = fcmConverter;
    }

    // Android related methods

    /**
     * Prepares an FCM service client with a provided server key.
     *
     * @param projectId FCM project ID.
     * @param privateKey FCM private key.
     * @return A new instance of FCM client.
     */
    FcmClient prepareFcmClient(String projectId, byte[] privateKey) throws PushServerException {
        FcmClient fcmClient = new FcmClient(projectId, privateKey, pushServiceConfiguration, fcmConverter);
        if (pushServiceConfiguration.isFcmProxyEnabled()) {
            String proxyHost = pushServiceConfiguration.getFcmProxyHost();
            int proxyPort = pushServiceConfiguration.getFcmProxyPort();
            String proxyUsername = pushServiceConfiguration.getFcmProxyUsername();
            String proxyPassword = pushServiceConfiguration.getFcmProxyPassword();
            if (proxyUsername != null && proxyUsername.isEmpty()) {
                proxyUsername = null;
            }
            if (proxyPassword != null && proxyPassword.isEmpty()) {
                proxyPassword = null;
            }
            fcmClient.setProxySettings(proxyHost, proxyPort, proxyUsername, proxyPassword);
        }
        fcmClient.initializeWebClient();
        String fcmUrl = pushServiceConfiguration.getFcmSendMessageUrl();
        if (fcmUrl.contains("projects/%s/")) {
            // Initialize Google Credential for production FCM URL
            fcmClient.initializeGoogleCredential();
            // Configure project ID in FCM URL in case the project ID parameter is expected in configured URL
            fcmClient.setFcmSendMessageUrl(String.format(fcmUrl, projectId));
        } else {
            // Set FCM url as is (for testing)
            fcmClient.setFcmSendMessageUrl(fcmUrl);
        }
        return fcmClient;
    }

    /**
     * Send message to Android platform.
     * @param fcmClient Instance of the FCM client used for sending the notifications.
     * @param pushMessageBody Push message contents.
     * @param attributes Push message attributes.
     * @param pushToken Push token used to deliver the message.
     * @param callback Callback that is called after the asynchronous executions is completed.
     */
    void sendMessageToAndroid(final FcmClient fcmClient, final PushMessageBody pushMessageBody, final PushMessageAttributes attributes, final String pushToken, final PushSendingCallback callback) {

        // Build Android message
        Message message = buildAndroidMessage(pushMessageBody, attributes, pushToken);

        // Callback when FCM request succeeds
        Consumer<FcmSuccessResponse> onSuccess = body -> {
            if (body.getName() != null && body.getName().matches(FCM_RESPONSE_VALID_REGEXP)) {
                logger.info("Notification sent, response: {}", body.getName());
                callback.didFinishSendingMessage(PushSendingCallback.Result.OK);
                return;
            }
            // This state should not happen, only in case when response from server is invalid
            logger.error("Invalid response received from FCM, notification sending failed");
            callback.didFinishSendingMessage(PushSendingCallback.Result.FAILED);
        };

        // Callback when FCM request fails
        Consumer<Throwable> onError = t -> {
            if (t instanceof WebClientResponseException) {
                String errorCode = fcmConverter.convertExceptionToErrorCode((WebClientResponseException) t);
                switch (errorCode) {
                    case FcmErrorResponse.REGISTRATION_TOKEN_NOT_REGISTERED:
                        logger.error("Push message rejected by FCM gateway, device registration will be removed. Error: {}", errorCode);
                        callback.didFinishSendingMessage(PushSendingCallback.Result.FAILED_DELETE);
                        return;

                    case FcmErrorResponse.SERVER_UNAVAILABLE:
                    case FcmErrorResponse.INTERNAL_ERROR:
                    case FcmErrorResponse.MESSAGE_RATE_EXCEEDED:
                        // TODO - implement throttling of messages, see:
                        // https://firebase.google.com/docs/cloud-messaging/admin/errors
                        logger.error("Push message rejected by FCM gateway, message status set to PENDING. Error: {}", errorCode);
                        callback.didFinishSendingMessage(PushSendingCallback.Result.PENDING);
                        return;

                    case FcmErrorResponse.MISMATCHED_CREDENTIAL:
                    case FcmErrorResponse.INVALID_APNS_CREDENTIALS:
                    case FcmErrorResponse.INVALID_ARGUMENT:
                    case FcmErrorResponse.UNKNOWN_ERROR:
                        logger.error("Push message rejected by FCM gateway, error: {}", errorCode);
                        callback.didFinishSendingMessage(PushSendingCallback.Result.FAILED);
                        return;

                    default:
                        logger.error("Unexpected error code received from FCM gateway: {}", errorCode);
                        callback.didFinishSendingMessage(PushSendingCallback.Result.FAILED);
                        return;
                }
            }

            // Unexpected errors
            logger.error("Unexpected error occurred while sending push message: {}", t.getMessage(), t);
            callback.didFinishSendingMessage(PushSendingCallback.Result.FAILED);
        };

        // Perform request to FCM asynchronously, either of the consumers is called in case of success or error
        try {
            fcmClient.exchange(message, false, onSuccess, onError);
        } catch (FcmMissingTokenException ex) {
            logger.error(ex.getMessage(), ex);
            callback.didFinishSendingMessage(PushSendingCallback.Result.FAILED);
        }
    }

    /**
     * Build Android Message object from Push message body.
     * @param pushMessageBody Push message body.
     * @param attributes Push message attributes.
     * @param pushToken Push token.
     * @return Android Message object.
     */
    private Message buildAndroidMessage(final PushMessageBody pushMessageBody, final PushMessageAttributes attributes, final String pushToken) {
        // convert data from Map<String, Object> to Map<String, String>
        Map<String, Object> extras = pushMessageBody.getExtras();
        Map<String, String> data = new LinkedHashMap<>();
        if (extras != null) {
            for (Map.Entry<String, Object> entry : extras.entrySet()) {
                data.put(entry.getKey(), entry.getValue().toString());
            }
        }

        AndroidConfig.Builder androidConfigBuilder = AndroidConfig.builder()
                .setCollapseKey(pushMessageBody.getCollapseKey());

        // Calculate TTL and set it if the TTL is within reasonable limits
        Date validUntil = pushMessageBody.getValidUntil();
        if (validUntil != null) {
            long validUntilMs = validUntil.getTime();
            long currentTimeMs = System.currentTimeMillis();
            long ttlInSeconds = (validUntilMs - currentTimeMs) / 1000;

            if (ttlInSeconds > 0 && ttlInSeconds < ANDROID_TTL_SECONDS_MAX) {
                androidConfigBuilder.setTtl(ttlInSeconds);
            }
        }

        AndroidNotification notification = AndroidNotification.builder()
                .setTitle(pushMessageBody.getTitle())
                .setBody(pushMessageBody.getBody())
                .setIcon(pushMessageBody.getIcon())
                .setSound(pushMessageBody.getSound())
                .setTag(pushMessageBody.getCategory())
                .build();

        if (pushServiceConfiguration.isFcmDataNotificationOnly()) { // notification only through data map
            data.put(FCM_NOTIFICATION_KEY, fcmConverter.convertNotificationToString(notification));
        } else if (attributes == null || !attributes.getSilent()) { // if there are no attributes, assume the message is not silent
            androidConfigBuilder.setNotification(notification);
        }

        return Message.builder()
                .setToken(pushToken)
                .putAllData(data)
                .setAndroidConfig(androidConfigBuilder.build())
                .build();
    }

    // iOS related methods

    /**
     * Prepare and connect APNs client.
     *
     * @param teamId APNs team ID.
     * @param keyId APNs key ID.
     * @param apnsPrivateKey Bytes of the APNs private key (contents of the *.p8 file).
     * @return New instance of APNs client.
     * @throws PushServerException In case an error occurs (private key is invalid, unable to connect
     *   to APNs service due to SSL issue, ...).
     */
    ApnsClient prepareApnsClient(String teamId, String keyId, byte[] apnsPrivateKey) throws PushServerException {
        final ApnsClientBuilder apnsClientBuilder = new ApnsClientBuilder();
        apnsClientBuilder.setProxyHandlerFactory(apnsClientProxy());
        apnsClientBuilder.setConnectionTimeout(Duration.ofMillis(pushServiceConfiguration.getApnsConnectTimeout()));
        if (pushServiceConfiguration.isApnsUseDevelopment()) {
            logger.info("Using APNs development host");
            apnsClientBuilder.setApnsServer(ApnsClientBuilder.DEVELOPMENT_APNS_HOST);
        } else {
            logger.info("Using APNs production host");
            apnsClientBuilder.setApnsServer(ApnsClientBuilder.PRODUCTION_APNS_HOST);
        }
        try {
            ApnsSigningKey key = ApnsSigningKey.loadFromInputStream(new ByteArrayInputStream(apnsPrivateKey), teamId, keyId);
            apnsClientBuilder.setSigningKey(key);
        } catch (InvalidKeyException | NoSuchAlgorithmException | IOException e) {
            logger.error(e.getMessage(), e);
            throw new PushServerException("Invalid private key", e);
        }
        try {
            return apnsClientBuilder.build();
        } catch (SSLException e) {
            logger.error(e.getMessage(), e);
            throw new PushServerException("SSL problem", e);
        }
    }

    /**
     * Prepare proxy settings for APNs client.
     *
     * @return Proxy handler factory with correct configuration.
     */
    private HttpProxyHandlerFactory apnsClientProxy() {
        if (pushServiceConfiguration.isApnsProxyEnabled()) {
            String proxyUrl = pushServiceConfiguration.getApnsProxyHost();
            int proxyPort = pushServiceConfiguration.getApnsProxyPort();
            String proxyUsername = pushServiceConfiguration.getApnsProxyUsername();
            String proxyPassword = pushServiceConfiguration.getApnsProxyPassword();
            if (proxyUsername != null && proxyUsername.isEmpty()) {
                proxyUsername = null;
            }
            if (proxyPassword != null && proxyPassword.isEmpty()) {
                proxyPassword = null;
            }
            return new HttpProxyHandlerFactory(new InetSocketAddress(proxyUrl, proxyPort), proxyUsername, proxyPassword);
        }
        return null;
    }

    /**
     * Send message to iOS platform.
     *
     * @param apnsClient APNs client used for sending the push message.
     * @param pushMessageBody Push message content.
     * @param attributes Push message attributes.
     * @param pushToken Push token.
     * @param iosTopic APNs topic, usually same as bundle ID.
     * @param callback Callback that is called after the asynchronous executions is completed.
     */
    void sendMessageToIos(final ApnsClient apnsClient, final PushMessageBody pushMessageBody, final PushMessageAttributes attributes, final String pushToken, final String iosTopic, final PushSendingCallback callback) {

        final String token = TokenUtil.sanitizeTokenString(pushToken);
        final boolean isSilent = attributes == null ? false : attributes.getSilent(); // In case there are no attributes, the message is not silent
        final String payload = buildApnsPayload(pushMessageBody, isSilent);
        final Instant validUntil = pushMessageBody.getValidUntil();
        final PushType pushType = isSilent ? PushType.BACKGROUND : PushType.ALERT; // iOS 13 and higher requires apns-push-type value to be set
        final SimpleApnsPushNotification pushNotification = new SimpleApnsPushNotification(token, iosTopic, payload, validUntil, DeliveryPriority.IMMEDIATE, pushType, pushMessageBody.getCollapseKey());
        final PushNotificationFuture<SimpleApnsPushNotification, PushNotificationResponse<SimpleApnsPushNotification>> sendNotificationFuture = apnsClient.sendNotification(pushNotification);

        sendNotificationFuture.whenCompleteAsync((response, cause) -> {
            if (response != null) {
                if (response.isAccepted()) {
                    logger.info("Notification sent, APNs ID: {}", response.getApnsId());
                    callback.didFinishSendingMessage(PushSendingCallback.Result.OK);
                } else {
                    final String rejectionReason = response.getRejectionReason();
                    logger.info("Notification rejected by the APNs gateway: {}", rejectionReason);

                    // Determine if the push token should be deleted.
                    if (ApnsRejectionReason.BAD_DEVICE_TOKEN.isEqualToText(rejectionReason)) {
                        logger.debug("Deleting push token: {}", pushToken);
                        callback.didFinishSendingMessage(PushSendingCallback.Result.FAILED_DELETE);
                    } else if (ApnsRejectionReason.DEVICE_TOKEN_NOT_FOR_TOPIC.isEqualToText(rejectionReason)) {
                        logger.debug("Deleting push token: {}", pushToken);
                        callback.didFinishSendingMessage(PushSendingCallback.Result.FAILED_DELETE);
                    } else if (ApnsRejectionReason.TOPIC_DISALLOWED.isEqualToText(rejectionReason)) {
                        logger.debug("Deleting push token: {}", pushToken);
                        callback.didFinishSendingMessage(PushSendingCallback.Result.FAILED_DELETE);
                    } else if (ApnsRejectionReason.EXPIRED_PROVIDER_TOKEN.isEqualToText(rejectionReason)) {
                        logger.debug("Deleting push token: {}", pushToken);
                        callback.didFinishSendingMessage(PushSendingCallback.Result.FAILED_DELETE);
                    } else if (ApnsRejectionReason.INVALID_PROVIDER_TOKEN.isEqualToText(rejectionReason)) {
                        logger.debug("Deleting push token: {}", pushToken);
                        callback.didFinishSendingMessage(PushSendingCallback.Result.FAILED_DELETE);
                    } else if (response.getTokenInvalidationTimestamp().isPresent()) {
                        logger.info("Push token is invalid as of: {}", response.getTokenInvalidationTimestamp().get());
                        logger.debug("Deleting push token: {}", pushToken);
                        callback.didFinishSendingMessage(PushSendingCallback.Result.FAILED_DELETE);
                    } else {
                        logger.debug("Sending the push message failed with push token: {}", pushToken);
                        callback.didFinishSendingMessage(PushSendingCallback.Result.FAILED);
                    }
                }
            } else {
                // In this case, the delivery failed because the future failed, not because APNs rejected the
                // notification payload. This means that we should be able to attempt resending the message.
                logger.error("Push Message Sending Failed", cause);
                callback.didFinishSendingMessage(PushSendingCallback.Result.PENDING);
            }
        });
    }

    /**
     * Method to build APNs message payload.
     *
     * @param push     Push message object with APNs data.
     * @param isSilent Indicates if the message is silent or not.
     * @return String with APNs JSON payload.
     */
    private String buildApnsPayload(PushMessageBody push, boolean isSilent) {
        final ApnsPayloadBuilder payloadBuilder = new SimpleApnsPayloadBuilder();
        payloadBuilder.setAlertTitle(push.getTitle());
        payloadBuilder.setAlertBody(push.getBody());
        payloadBuilder.setBadgeNumber(push.getBadge());
        payloadBuilder.setCategoryName(push.getCategory());
        payloadBuilder.setSound(push.getSound());
        payloadBuilder.setContentAvailable(isSilent);
        payloadBuilder.setThreadId(push.getCollapseKey());
        Map<String, Object> extras = push.getExtras();
        if (extras != null) {
            for (Map.Entry<String, Object> entry : extras.entrySet()) {
                payloadBuilder.addCustomProperty(entry.getKey(), entry.getValue());
            }
        }
        return payloadBuilder.build();
    }
}<|MERGE_RESOLUTION|>--- conflicted
+++ resolved
@@ -67,21 +67,10 @@
     // Expected response String from FCM
     private static final String FCM_RESPONSE_VALID_REGEXP       = "projects/.+/messages/.+";
 
-<<<<<<< HEAD
-=======
-    // APNS bad device token String
-    private static final String APNS_BAD_DEVICE_TOKEN           = "BadDeviceToken";
-
-    // APNS device token not for topic String
-    private static final String APNS_DEVICE_TOKEN_NOT_FOR_TOPIC = "DeviceTokenNotForTopic";
-
-    // APNS topic disallowed String
-    private static final String APNS_TOPIC_DISALLOWED           = "TopicDisallowed";
 
     // Maximum Android TTL value in seconds, see: https://firebase.google.com/docs/cloud-messaging/concept-options#ttl
     private static final int ANDROID_TTL_SECONDS_MAX            = 2_419_200;
 
->>>>>>> 54bd9489
     private final PushServiceConfiguration pushServiceConfiguration;
     private final FcmModelConverter fcmConverter;
 
@@ -223,9 +212,9 @@
                 .setCollapseKey(pushMessageBody.getCollapseKey());
 
         // Calculate TTL and set it if the TTL is within reasonable limits
-        Date validUntil = pushMessageBody.getValidUntil();
+        Instant validUntil = pushMessageBody.getValidUntil();
         if (validUntil != null) {
-            long validUntilMs = validUntil.getTime();
+            long validUntilMs = validUntil.toEpochMilli();
             long currentTimeMs = System.currentTimeMillis();
             long ttlInSeconds = (validUntilMs - currentTimeMs) / 1000;
 
