<?xml version="1.0" encoding="UTF-8"?>
<project xmlns="http://maven.apache.org/POM/4.0.0" xmlns:xsi="http://www.w3.org/2001/XMLSchema-instance"
         xsi:schemaLocation="http://maven.apache.org/POM/4.0.0 http://maven.apache.org/xsd/maven-4.0.0.xsd">
    <modelVersion>4.0.0</modelVersion>

    <name>powerauth-push-server</name>
    <description>PowerAuth Push Server</description>
    <artifactId>powerauth-push-server</artifactId>
<<<<<<< HEAD
    <version>0.22.1-SNAPSHOT</version>
=======
    <version>0.23.0-SNAPSHOT</version>
>>>>>>> 36bf8c15
    <packaging>war</packaging>

    <parent>
        <groupId>io.getlime.security</groupId>
        <artifactId>powerauth-push-server-parent</artifactId>
<<<<<<< HEAD
        <version>0.22.1-SNAPSHOT</version>
=======
        <version>0.23.0-SNAPSHOT</version>
>>>>>>> 36bf8c15
        <relativePath>../pom.xml</relativePath>
    </parent>

    <dependencies>

        <!-- Spring Dependencies -->
        <dependency>
            <groupId>org.springframework.boot</groupId>
            <artifactId>spring-boot-starter-batch</artifactId>
        </dependency>
        <dependency>
            <groupId>org.springframework.boot</groupId>
            <artifactId>spring-boot-starter-web</artifactId>
        </dependency>
        <dependency>
            <groupId>org.springframework.boot</groupId>
            <artifactId>spring-boot-starter-security</artifactId>
        </dependency>
        <dependency>
            <groupId>org.springframework.boot</groupId>
            <artifactId>spring-boot-starter-data-jpa</artifactId>
        </dependency>
        <dependency>
            <groupId>org.springframework.boot</groupId>
            <artifactId>spring-boot-starter-tomcat</artifactId>
            <scope>provided</scope>
        </dependency>
        <dependency>
            <groupId>org.springframework.ws</groupId>
            <artifactId>spring-ws-security</artifactId>
            <exclusions>
                <exclusion>
                    <artifactId>bcprov-jdk15on</artifactId>
                    <groupId>org.bouncycastle</groupId>
                </exclusion>
                <exclusion>
                    <artifactId>ehcache</artifactId>
                    <groupId>net.sf.ehcache</groupId>
                </exclusion>
                <exclusion>
                    <artifactId>geronimo-javamail_1.4_mail</artifactId>
                    <groupId>org.apache.geronimo.javamail</groupId>
                </exclusion>
            </exclusions>
        </dependency>
        <dependency>
            <groupId>org.springframework.boot</groupId>
            <artifactId>spring-boot-starter-webflux</artifactId>
        </dependency>
        <dependency>
            <groupId>org.springframework.boot</groupId>
            <artifactId>spring-boot-starter-actuator</artifactId>
        </dependency>

        <!-- Java Dependencies -->
        <dependency>
            <groupId>org.glassfish.web</groupId>
            <artifactId>javax.servlet.jsp.jstl</artifactId>
            <version>${jstl.version}</version>
        </dependency>
        <dependency>
            <groupId>javax.servlet</groupId>
            <artifactId>jsp-api</artifactId>
            <version>${jsp-api.version}</version>
            <scope>provided</scope>
        </dependency>
        <dependency>
            <groupId>javax.interceptor</groupId>
            <artifactId>javax.interceptor-api</artifactId>
            <version>${javax.interceptor-api.version}</version>
        </dependency>

        <!-- HTTP and Push Sending Dependencies -->
        <dependency>
            <groupId>org.apache.httpcomponents</groupId>
            <artifactId>httpclient</artifactId>
            <version>${httpclient.version}</version>
        </dependency>
        <dependency>
            <groupId>org.apache.httpcomponents</groupId>
            <artifactId>httpasyncclient</artifactId>
            <version>${httpasyncclient.version}</version>
        </dependency>
        <dependency>
            <groupId>com.turo</groupId>
            <artifactId>pushy</artifactId>
            <version>${pushy.version}</version>
        </dependency>
        <dependency>
            <groupId>com.google.api-client</groupId>
            <artifactId>google-api-client</artifactId>
            <version>${google-api-client.version}</version>
        </dependency>
        <dependency>
            <groupId>com.google.firebase</groupId>
            <artifactId>firebase-admin</artifactId>
            <version>${firebase-admin.version}</version>
            <exclusions>
                <exclusion>
                    <artifactId>google-cloud-firestore</artifactId>
                    <groupId>com.google.cloud</groupId>
                </exclusion>
                <exclusion>
                    <artifactId>google-cloud-storage</artifactId>
                    <groupId>com.google.cloud</groupId>
                </exclusion>
            </exclusions>
        </dependency>

        <!-- Optional Native Cryptographic Provider -->
        <dependency>
            <groupId>io.netty</groupId>
            <artifactId>netty-tcnative-boringssl-static</artifactId>
            <scope>runtime</scope>
        </dependency>

        <!-- PowerAuth Dependencies -->
        <dependency>
            <groupId>io.getlime.security</groupId>
            <artifactId>powerauth-push-model</artifactId>
            <version>${powerauth.version}</version>
        </dependency>
        <dependency>
            <groupId>io.getlime.security</groupId>
            <artifactId>powerauth-push-client</artifactId>
            <version>${powerauth.version}</version>
        </dependency>
        <dependency>
            <groupId>io.getlime.security</groupId>
            <artifactId>powerauth-java-client-spring</artifactId>
            <version>${powerauth.version}</version>
        </dependency>

        <!-- Other Dependencies -->
        <dependency>
            <groupId>com.google.guava</groupId>
            <artifactId>guava</artifactId>
            <version>${guava.version}</version>
        </dependency>
        <dependency>
            <groupId>com.fasterxml.jackson.datatype</groupId>
            <artifactId>jackson-datatype-joda</artifactId>
            <version>${jackson.version}</version>
        </dependency>

        <!-- Dependencies for Java 11 -->
        <dependency>
            <groupId>javax.xml.bind</groupId>
            <artifactId>jaxb-api</artifactId>
            <version>${jaxb.version}</version>
        </dependency>
        <dependency>
            <groupId>com.sun.xml.bind</groupId>
            <artifactId>jaxb-impl</artifactId>
            <version>${jaxb.version}</version>
        </dependency>
        <dependency>
            <groupId>com.sun.istack</groupId>
            <artifactId>istack-commons-runtime</artifactId>
            <version>${istack.version}</version>
        </dependency>
        <dependency>
            <groupId>javax.xml.soap</groupId>
            <artifactId>javax.xml.soap-api</artifactId>
            <version>${jaxws.version}</version>
        </dependency>
        <dependency>
            <groupId>com.sun.xml.messaging.saaj</groupId>
            <artifactId>saaj-impl</artifactId>
            <version>${saaj.version}</version>
        </dependency>

        <!-- Test Dependencies -->
        <dependency>
            <groupId>org.springframework.boot</groupId>
            <artifactId>spring-boot-starter-test</artifactId>
            <scope>test</scope>
            <exclusions> <!-- See https://github.com/spring-projects/spring-boot/issues/9248 -->
                <exclusion>
                    <groupId>com.vaadin.external.google</groupId>
                    <artifactId>android-json</artifactId>
                </exclusion>
            </exclusions>
        </dependency>
        <dependency>
            <groupId>com.h2database</groupId>
            <artifactId>h2</artifactId>
            <version>${h2.version}</version>
            <scope>test</scope>
        </dependency>

        <!-- Swagger Dependencies-->
        <dependency>
            <groupId>io.springfox</groupId>
            <artifactId>springfox-swagger2</artifactId>
            <version>${swagger.version}</version>
        </dependency>
        <dependency>
            <groupId>io.springfox</groupId>
            <artifactId>springfox-swagger-ui</artifactId>
            <version>${swagger.version}</version>
        </dependency>

    </dependencies>

    <build>
        <plugins>
            <plugin>
                <groupId>org.springframework.boot</groupId>
                <artifactId>spring-boot-maven-plugin</artifactId>
                <executions>
                    <execution>
                        <id>build-info</id>
                        <goals>
                            <goal>build-info</goal>
                        </goals>
                    </execution>
                </executions>
            </plugin>
            <plugin>
                <groupId>org.apache.maven.plugins</groupId>
                <artifactId>maven-deploy-plugin</artifactId>
                <configuration>
                    <skip>true</skip>
                </configuration>
            </plugin>
            <plugin>
                <groupId>org.apache.maven.plugins</groupId>
                <artifactId>maven-war-plugin</artifactId>
                <!-- Fix startup issue on Java 11 on Wildfly 'Unable to instantiate proxy using Objenesis' -->
                <configuration>
                    <archive>
                        <manifestEntries>
                            <Dependencies>jdk.unsupported</Dependencies>
                        </manifestEntries>
                    </archive>
                </configuration>
            </plugin>
        </plugins>
    </build>

</project><|MERGE_RESOLUTION|>--- conflicted
+++ resolved
@@ -6,21 +6,13 @@
     <name>powerauth-push-server</name>
     <description>PowerAuth Push Server</description>
     <artifactId>powerauth-push-server</artifactId>
-<<<<<<< HEAD
-    <version>0.22.1-SNAPSHOT</version>
-=======
     <version>0.23.0-SNAPSHOT</version>
->>>>>>> 36bf8c15
     <packaging>war</packaging>
 
     <parent>
         <groupId>io.getlime.security</groupId>
         <artifactId>powerauth-push-server-parent</artifactId>
-<<<<<<< HEAD
-        <version>0.22.1-SNAPSHOT</version>
-=======
         <version>0.23.0-SNAPSHOT</version>
->>>>>>> 36bf8c15
         <relativePath>../pom.xml</relativePath>
     </parent>
 
